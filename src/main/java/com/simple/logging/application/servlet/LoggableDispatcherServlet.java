package com.simple.logging.application.servlet;

import com.simple.logging.application.annotation.IgnoreLogging;
import com.simple.logging.application.model.CustomLogProperties;
import com.simple.logging.application.model.Payload;
import com.simple.logging.application.utility.Log;
<<<<<<< HEAD
import com.simple.logging.application.utility.LogUtility;
=======
>>>>>>> 08fe68fc
import com.simple.logging.application.utility.PayloadHistory;
import jakarta.servlet.http.HttpServletRequest;
import jakarta.servlet.http.HttpServletResponse;
import jakarta.validation.constraints.NotNull;
import org.springframework.web.method.HandlerMethod;
import org.springframework.web.servlet.DispatcherServlet;
import org.springframework.web.servlet.HandlerExecutionChain;
import org.springframework.web.util.ContentCachingRequestWrapper;
import org.springframework.web.util.ContentCachingResponseWrapper;
import org.springframework.web.util.WebUtils;

import java.nio.charset.StandardCharsets;
import java.time.LocalDateTime;
import java.util.Map;
import java.util.Optional;
import java.util.UUID;

/**
 * LoggableDispatcherServlet is a custom implementation of Spring's DispatcherServlet that logs
 * incoming HTTP requests and outgoing HTTP responses.
 *
 * <p>It supports logging the requests and responses with configurable size limits, logging file
 * paths, charset, and cache history.</p>
 */
public class LoggableDispatcherServlet extends DispatcherServlet {
    private final Integer maxStringSizeMb;
    private final Integer maxCacheHistoryLogs;

    /**
     * Constructs a new LoggableDispatcherServlet with specified logging configurations.
     *
     * @param maxStringSizeMb     the maximum size of the request/response body to be logged in megabytes.
     * @param maxCacheHistoryLogs the maximum number of logs to be cached in memory.
     */
    public LoggableDispatcherServlet(Integer maxStringSizeMb, Integer maxCacheHistoryLogs) {
        this.maxStringSizeMb = maxStringSizeMb * 1024 * 1024;
        this.maxCacheHistoryLogs = maxCacheHistoryLogs;
    }

    /**
     * Dispatches the request and response, and logs the request and response payloads.
     *
     * @param request  the HTTP request.
     * @param response the HTTP response.
     */
    @Override
    protected void doDispatch(@NotNull HttpServletRequest request,
                              @NotNull HttpServletResponse response) {
        if (!(request instanceof ContentCachingRequestWrapper)) {
            request = new ContentCachingRequestWrapper(request);
        }
        if (!(response instanceof ContentCachingResponseWrapper)) {
            response = new ContentCachingResponseWrapper(response);
        }

        try {
            HandlerExecutionChain handler = getHandler(request);
            assert handler != null;
            executeLogDispatch(request, response, handler);
        } catch (Exception ex) {
            Log.error(String.format("Exception occurred - %s", ex.getMessage()), ex);
        } finally {
            // Clear custom properties after logging
            CustomLogProperties.clear();
        }
    }

    /**
     * Logs the HTTP request and response details.
     *
     * @param requestToCache  the HTTP request to be logged.
     * @param responseToCache the HTTP response to be logged.
     * @param handler         the handler for the request.
     */
    private void log(HttpServletRequest requestToCache, HttpServletResponse responseToCache,
                     HandlerExecutionChain handler) {

        String uuid = UUID.randomUUID().toString();
        Map<String, String> customProperties = CustomLogProperties.getProperties();

        Payload log = Payload.builder()
                .httpMethod(requestToCache.getMethod())
                .requestUrl(requestToCache.getRequestURL().toString())
                .httpStatus(responseToCache.getStatus())
                .requestHandler(handler.getHandler().toString())
                .timestamp(LocalDateTime.now())
                .uuid(uuid)
                .customProperties(customProperties)
                .build();

        Log.info(uuid + " HTTP METHOD - " + log.getHttpMethod());
        Log.info(uuid + " REQUEST URL - " + log.getRequestUrl());
        Log.info(uuid + " REQUEST HANDLER - " + log.getRequestHandler());
        Log.info(uuid + " HTTP STATUS - " + log.getHttpStatus());

        for (Map.Entry<String, String> entry : customProperties.entrySet()) {
            Log.info(uuid + " " + entry.getKey() + " - " + entry.getValue());
        }

        getRequestPayload(requestToCache, log);
        getResponsePayload(responseToCache, log);

        // Delete first element if the list is overflown
        if (PayloadHistory.viewLogs().size() >= maxCacheHistoryLogs) {
            Optional<Payload> firstPayload = PayloadHistory.viewLogs().stream().findFirst();
            firstPayload.ifPresent(PayloadHistory::removeLog);
        }

        PayloadHistory.addLog(log);
    }

    /**
     * Retrieves and logs the request payload.
     *
     * @param request the HTTP request.
     * @param log     the payload log object.
     */
    private void getRequestPayload(HttpServletRequest request, Payload log) {
        ContentCachingRequestWrapper wrapper = WebUtils.getNativeRequest(request, ContentCachingRequestWrapper.class);
        if (wrapper != null) {
            byte[] byteArray = wrapper.getContentAsByteArray();
            printWrapper(byteArray, false, log);
        }
    }

    /**
     * Retrieves and logs the response payload.
     *
     * @param response the HTTP response.
     * @param log      the payload log object.
     */
    private void getResponsePayload(HttpServletResponse response, Payload log){
        ContentCachingResponseWrapper wrapper = WebUtils.getNativeResponse(response, ContentCachingResponseWrapper.class);
        if (wrapper != null) {
            byte[] byteArray = wrapper.getContentAsByteArray();
            printWrapper(byteArray, true, log);
        }
    }

    /**
     * Logs the request or response payload if within size limits.
     *
     * @param byteArray         the payload byte array.
     * @param isPayloadResponse indicates if the payload is a response.
     * @param log               the payload log object.
     */
    private void printWrapper(byte[] byteArray, boolean isPayloadResponse, Payload log) {
        if (byteArray.length < maxStringSizeMb) {
            String jsonStringFromByteArray = new String(byteArray, StandardCharsets.UTF_8);
            String payloadMarker = isPayloadResponse ?
<<<<<<< HEAD
                    log.getUuid() + " RESPONSE BODY: {}" :
                    log.getUuid() + " REQUEST BODY: {}";
            if (!jsonStringFromByteArray.isBlank()) {
                Log.info(payloadMarker, LogUtility.minifyJsonString(jsonStringFromByteArray));
=======
                    log.getUuid() + " RESPONSE BODY: {0}" :
                    log.getUuid() + " REQUEST BODY: {0}";
            if (!jsonStringFromByteArray.isBlank()) {
                Log.info(payloadMarker, jsonStringFromByteArray);
>>>>>>> 08fe68fc
            }
            // Check whether the payload is a response or a request
            if (isPayloadResponse) {
                log.setResponseBody(LogUtility.minifyJsonString(jsonStringFromByteArray));
            } else {
                log.setRequestBody(LogUtility.minifyJsonString(jsonStringFromByteArray));
            }
        } else if (byteArray.length > maxStringSizeMb) {
            Log.info("Content too long!");
        }
    }

    /**
     * Determines whether the request should be logged.
     *
     * @param request the HTTP request.
     * @return true if the request should be logged; false otherwise.
     * @throws Exception if an error occurs while determining if the request should be logged.
     */
    private boolean shouldLogRequest(HttpServletRequest request) throws Exception {
        HandlerExecutionChain handler = getHandler(request);
        if (handler != null && handler.getHandler() instanceof HandlerMethod handlerMethod) {
            handlerMethod = (HandlerMethod) handler.getHandler();
            if (handlerMethod.getBean().getClass().isAnnotationPresent(IgnoreLogging.class)) {
                return false;
            } else
                return !handlerMethod.getMethod().isAnnotationPresent(IgnoreLogging.class);
        }
        return false;
    }

    /**
     * Executes the dispatching of the request and logs the details.
     *
     * @param request  the HTTP request.
     * @param response the HTTP response.
     * @param handler  the handler for the request.
     * @throws Exception if an error occurs while dispatching the request.
     */
    private void executeLogDispatch(HttpServletRequest request, HttpServletResponse response,
                                    @NotNull HandlerExecutionChain handler) throws Exception {
        try {
            super.doDispatch(request, response);
        } catch (Exception ex) {
            Log.error(String.format("Exception occurred - %s", ex.getMessage()), ex);
        } finally {
            if (shouldLogRequest(request)) {
                log(request, response, handler);
            }
        }
    }
}<|MERGE_RESOLUTION|>--- conflicted
+++ resolved
@@ -4,10 +4,7 @@
 import com.simple.logging.application.model.CustomLogProperties;
 import com.simple.logging.application.model.Payload;
 import com.simple.logging.application.utility.Log;
-<<<<<<< HEAD
 import com.simple.logging.application.utility.LogUtility;
-=======
->>>>>>> 08fe68fc
 import com.simple.logging.application.utility.PayloadHistory;
 import jakarta.servlet.http.HttpServletRequest;
 import jakarta.servlet.http.HttpServletResponse;
@@ -139,7 +136,7 @@
      * @param response the HTTP response.
      * @param log      the payload log object.
      */
-    private void getResponsePayload(HttpServletResponse response, Payload log){
+    private void getResponsePayload(HttpServletResponse response, Payload log) {
         ContentCachingResponseWrapper wrapper = WebUtils.getNativeResponse(response, ContentCachingResponseWrapper.class);
         if (wrapper != null) {
             byte[] byteArray = wrapper.getContentAsByteArray();
@@ -158,17 +155,10 @@
         if (byteArray.length < maxStringSizeMb) {
             String jsonStringFromByteArray = new String(byteArray, StandardCharsets.UTF_8);
             String payloadMarker = isPayloadResponse ?
-<<<<<<< HEAD
                     log.getUuid() + " RESPONSE BODY: {}" :
                     log.getUuid() + " REQUEST BODY: {}";
             if (!jsonStringFromByteArray.isBlank()) {
                 Log.info(payloadMarker, LogUtility.minifyJsonString(jsonStringFromByteArray));
-=======
-                    log.getUuid() + " RESPONSE BODY: {0}" :
-                    log.getUuid() + " REQUEST BODY: {0}";
-            if (!jsonStringFromByteArray.isBlank()) {
-                Log.info(payloadMarker, jsonStringFromByteArray);
->>>>>>> 08fe68fc
             }
             // Check whether the payload is a response or a request
             if (isPayloadResponse) {
